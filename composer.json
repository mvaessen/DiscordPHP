--- conflicted
+++ resolved
@@ -27,35 +27,6 @@
         "ext-json": "*",
         "ext-zlib": "*"
     },
-<<<<<<< HEAD
-    {
-      "name": "Aaron Scherer",
-      "email": "aequasi@gmail.com"
-    }
-  ],
-  "require": {
-    "php": "^7.0",
-    "guzzlehttp/guzzle": "~5.3|~6.0",
-    "illuminate/support": "^4.0|^5.0|^6.0",
-    "nesbot/carbon": "<=2.38",
-    "ratchet/pawl": "0.3.*",
-    "react/datagram": "1.5.*",
-    "symfony/options-resolver": "<=5.1.3",
-    "trafficcophp/bytebuffer": "^0.3",
-    "monolog/monolog": "^1.19",
-    "wyrihaximus/react-guzzle-psr7": "2.1.*",
-    "react/partial": "^2.0",
-    "mollie/polyfill-libsodium": "^1.1"
-  },
-  "require-dev": {
-    "symfony/var-dumper": "*",
-    "friendsofphp/php-cs-fixer": "^2.16"
-  },
-  "autoload": {
-    "files": ["src/Discord/functions.php"],
-    "psr-4": {
-      "Discord\\": "src/Discord"
-=======
     "require-dev": {
         "symfony/var-dumper": "*",
         "friendsofphp/php-cs-fixer": "^2.16"
@@ -77,6 +48,5 @@
         "cs": [
             "./vendor/bin/php-cs-fixer fix"
         ]
->>>>>>> c36ed163
     }
 }