{
    "name":        "team-reflex/discord-php",
    "description": "An unofficial API to interact with the voice and text service Discord.",
    "license":     "MIT",
    "authors":     [
        {
            "name":  "David Cole",
            "email": "david@team-reflex.com"
        }
    ],
    "require":     {
<<<<<<< HEAD
        "cache/adapter-bundle":     "^0.3.3",
        "cache/array-adapter":      "^0.4.0",
        "guzzlehttp/guzzle":        "~5.3|~6.0",
        "illuminate/support":       "^5.1",
        "nesbot/carbon":            "^1.18",
=======
        "cache/cache":              "^0.2",
        "guzzlehttp/guzzle":        "~5.3|~6.0",
        "illuminate/support":       "^4.0|^5.0",
        "nesbot/carbon":            "^1.21",
>>>>>>> d815de05
        "ratchet/pawl":             "0.2.*",
        "react/datagram":           "1.1.*",
        "react/socket-client":      "0.4.*",
        "symfony/options-resolver": "^2.7|^3.0",
        "TrafficCophp/ByteBuffer":  "^0.3"
    },
    "require-dev": {
        "symfony/var-dumper": "^2.7|^3.0",
        "phpunit/phpunit":    "^5.1|^6.0"
    },
    "autoload":    {
        "psr-4": {
            "Discord\\": "src/Discord"
        },
        "files": [
            "src/Discord/Helpers/Erlang.php"
        ]
    },
    "suggest":     {
        "cache/apc-adapter":       "Required to use the APC cache driver",
        "cache/memcache-adapter":  "Required to use the Memcache cache driver",
        "cache/memcached-adapter": "Required to use the Memcached cache driver",
        "cache/redis-adapter":     "Required to use the Redis cache driver"
    },
    "scripts":     {
        "test": "php tests/run.php"
    }
}<|MERGE_RESOLUTION|>--- conflicted
+++ resolved
@@ -9,18 +9,11 @@
         }
     ],
     "require":     {
-<<<<<<< HEAD
         "cache/adapter-bundle":     "^0.3.3",
         "cache/array-adapter":      "^0.4.0",
         "guzzlehttp/guzzle":        "~5.3|~6.0",
-        "illuminate/support":       "^5.1",
+        "illuminate/support":       "^4.0|^5.0",
         "nesbot/carbon":            "^1.18",
-=======
-        "cache/cache":              "^0.2",
-        "guzzlehttp/guzzle":        "~5.3|~6.0",
-        "illuminate/support":       "^4.0|^5.0",
-        "nesbot/carbon":            "^1.21",
->>>>>>> d815de05
         "ratchet/pawl":             "0.2.*",
         "react/datagram":           "1.1.*",
         "react/socket-client":      "0.4.*",
