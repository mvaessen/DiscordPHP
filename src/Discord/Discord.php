<?php

/*
 * This file is apart of the DiscordPHP project.
 *
 * Copyright (c) 2016 David Cole <david@team-reflex.com>
 *
 * This source file is subject to the MIT license that is bundled
 * with this source code in the LICENSE.md file.
 */

namespace Discord;

use Carbon\Carbon;
use Discord\Helpers\Collection;
use Discord\Helpers\Guzzle;
use Discord\Parts\Guild\Guild;
use Discord\Parts\Part;
use Discord\Parts\User\Client;
use Symfony\Component\OptionsResolver\OptionsResolver;

/**
 * The Discord class is the base of the client. This is the class that you
 * will start off with when you do anything with the client.
 *
 * @see \Discord\Parts\User\Client Most functions are forwarded onto the Client class.
 *
 * @property Collection|array|Guild[] $guilds
 */
class Discord
{
    /**
     * The current version of the API.
     *
     * @var string The current version of the API.
     */
    const VERSION = 'v3.2.0-beta';

    /**
     * The Discord epoch value.
     *
     * @var int
     */
    const DISCORD_EPOCH = 1420070400000;

    /**
     * The Client instance.
     *
     * @var Client The Discord Client instance.
     */
    protected $client;

    /**
     * @var array
     */
    protected $options;

    /**
     * Logs into the Discord servers.
     *
     * @param string|array $options Either a token, or Options for the bot
     */
    public function __construct($options)
    {
        $options = ! is_array($options) ? ['token' => $options] : $options;
        $options = $this->resolveOptions($options);
        $this->options = $options;

        define('DISCORD_TOKEN', $options['token']);

        $this->client = new Client((array) Guzzle::get('users/@me'), true);
    }

    /**
     * @param array $options
     *
     * @return array
     * @throws \Exception
     */
    private function resolveOptions(array $options)
    {
        $resolver = new OptionsResolver();
        $resolver
            ->setRequired('token')
            ->setAllowedTypes('token', 'string')
            ->setDefined([
                'shardId',
                'shardCount'
            ]);

        $result = $resolver->resolve($options);

        return $result;
    }

    /**
     * Returns the date an object with an ID was created.
     *
     * @param Part|int $id The Part of ID to get the timestamp for.
     *
     * @return \Carbon\Carbon|null Carbon timestamp or null if can't be found.
     */
    public static function getTimestamp($id)
    {
        if ($id instanceof Part) {
            $id = $id->id;
        }

        if (! is_int($id)) {
            return;
        }

        $ms = ($id >> 22) + self::DISCORD_EPOCH;

        return new Carbon(date('r', $ms / 1000));
    }

    /**
     * Creates a Discord instance with a bot token.
     *
     * @param string $token The bot token.
     *
     * @return \Discord\Discord The Discord instance.
     */
    public static function createWithBotToken($token)
    {
        $discord = new self($token);

        return $discord;
    }

    /**
     * Handles dynamic calls to the class.
     *
     * @param string $name The function name.
     * @param array  $name The function arguments.
     *
     * @return mixed The result of the function.
     */
    public function __call($name, array $args = [])
    {
        if (is_null($this->client)) {
            return false;
        }

        return call_user_func_array([$this->client, $name], $args);
    }

    /**
     * Handles dynamic variable calls to the class.
     *
     * @param string $name The variable name.
     *
     * @return mixed The variable or false if it does not exist.
     */
    public function __get($name)
    {
        if (is_null($this->client)) {
            return false;
        }

        return $this->client->getAttribute($name);
    }

    /**
     * Handles dynamic set calls to the class.
     *
     * @param string $variable The variable name.
     * @param mixed  $value    The value to set.
     *
     * @return void
     */
    public function __set($variable, $value)
    {
        $this->client->setAttribute($variable, $value);
    }

    /**
<<<<<<< HEAD
     * @return array
     */
    public function getOptions()
    {
        return $this->options;
    }

    /**
     * @param array $options
     *
     * @return Discord
     */
    public function setOptions($options)
    {
        $this->options = $options;

        return $this;
    }

    /**
=======
>>>>>>> 81b1298e
     * @return Client
     */
    public function getClient()
    {
        return $this->client;
    }
<<<<<<< HEAD

    /**
     * @param Client $client
     *
     * @return Discord
     */
    public function setClient($client)
    {
        $this->client = $client;

        return $this;
    }
=======
>>>>>>> 81b1298e
}<|MERGE_RESOLUTION|>--- conflicted
+++ resolved
@@ -176,7 +176,6 @@
     }
 
     /**
-<<<<<<< HEAD
      * @return array
      */
     public function getOptions()
@@ -197,15 +196,12 @@
     }
 
     /**
-=======
->>>>>>> 81b1298e
      * @return Client
      */
     public function getClient()
     {
         return $this->client;
     }
-<<<<<<< HEAD
 
     /**
      * @param Client $client
@@ -218,6 +214,4 @@
 
         return $this;
     }
-=======
->>>>>>> 81b1298e
 }