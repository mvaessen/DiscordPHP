<?php

/*
 * This file is apart of the DiscordPHP project.
 *
 * Copyright (c) 2016-2020 David Cole <david.cole1340@gmail.com>
 *
 * This source file is subject to the MIT license that is bundled
 * with this source code in the LICENSE.md file.
 */

namespace Discord\Helpers;

use ArrayAccess;
use ArrayIterator;
use Illuminate\Support\Arr;
use IteratorAggregate;
use JsonSerializable;
use Serializable;

/**
 * Collection of items. Inspired by Laravel Collections.
 */
class Collection implements ArrayAccess, Serializable, JsonSerializable, IteratorAggregate
{
    /**
     * The collection discriminator.
     *
     * @var string
     */
    private $discrim;

    /**
     * The items contained in the collection.
     *
     * @var array
     */
    private $items;

    /**
     * Class type allowed into the collection.
     *
     * @var string
     */
    private $class;

    /**
     * Create a new collection.
     *
     * @param mixed  $items
     * @param string $discrim
     * @param string $class
     */
    public function __construct($items = [], $discrim = 'id', $class = null)
    {
        $this->items = $items;
        $this->discrim = $discrim;
        $this->class = $class;
    }

    /**
<<<<<<< HEAD
     * Get an item from the collection with a key and value.
=======
     * Gets an item from the collection.
     *
     * @param string $discrim
     * @param string $key
     *
     * @return mixed
     */
    public function get($discrim, $key)
    {
        if ($discrim == $this->discrim && isset($this->items[$key])) {
            return $this->items[$key];
        }

        foreach ($this->items as $item) {
            if (is_array($item) && isset($item[$discrim]) && $item[$discrim] == $key) {
                return $item;
            } elseif (is_object($item) && property_exists($item, $discrim) && $item->{$discrim} == $key) {
                return $item;
            }
        }
    }

    /**
     * Pulls an item from the collection.
     *
     * @param mixed $key
     * @param mixed $default
     *
     * @return mixed
     */
    public function pull($key, $default = null)
    {
        return Arr::pull($this->items, $key, $default);
    }

    /**
     * Fills an array of items into the collection.
     *
     * @param array $items
     *
     * @return this
     */
    public function fill($items)
    {
        foreach ($items as $item) {
            $this->pushItem($item);
        }

        return $this;
    }

    /**
     * Pushes items to the collection.
>>>>>>> 8e96c42c
     *
     * @param mixed ...$items
     *
     * @return this
     */
    public function push(...$items)
    {
        foreach ($items as $item) {
            $this->pushItem($item);
        }

        return $this;
    }

    /**
     * Pushes a single item to the collection.
     *
     * @param mixed $item
     *
     * @return this
     */
    public function pushItem($item)
    {
        if (is_null($this->discrim)) {
            $this->items[] = $item;
            
            return $this;
        }
        
        if (! is_null($this->class) && ! ($item instanceof $this->class)) {
            return $this;
        }
        
        if (is_array($item)) {
            $this->items[$item[$this->discrim]] = $item;
        } elseif (is_object($item)) {
            $this->items[$item->{$this->discrim}] = $item;
        }

        return $this;
    }

    /**
<<<<<<< HEAD
     * Gets a collection of items from the repository with a key and value.
=======
     * Counts the amount of objects in the collection.
     *
     * @return int
     */
    public function count()
    {
        return count($this->items);
    }

    /**
     * Checks if the array has an object.
     *
     * @param array ...$keys
     *
     * @return bool
     */
    public function has(...$keys)
    {
        foreach ($keys as $key) {
            if (! isset($this->items[$key])) {
                return false;
            }
        }
        
        return true;
    }

    /**
     * Clears the collection.
     *
     * @return this
     */
    public function clear()
    {
        $this->items = [];
    }

    /**
     * Runs a callback over the collection and creates a new collection.
>>>>>>> 8e96c42c
     *
     * @param callable $callback
     *
     * @return Collection
     */
    public function map(callable $callback)
    {
<<<<<<< HEAD
        $collection = new self();
=======
        $keys = array_keys($this->items);
        $values = array_map($callback, array_values($this->items));
>>>>>>> 8e96c42c

        return new Collection(array_combine($keys, $values), $this->discrim);
    }

    /**
     * If the collection has an offset.
     *
     * @param mixed $offset
     *
     * @return bool
     */
    public function offsetExists($offset)
    {
        return isset($this->items[$offset]);
    }

    /**
     * Gets an item from the collection.
     *
     * @param mixed $offset
     *
     * @return mixed
     */
    public function offsetGet($offset)
    {
<<<<<<< HEAD
        if (! is_null($this->discrim)) {
            if (! is_array($value)) {
                $this->items[$value->{$this->discrim}] = $value;
            } else {
                $this->items[$value[$this->discrim]] = $value;
            }

            return;
        }

        if (is_null($key)) {
            $this->items[] = $value;
        } else {
            $this->items[$key] = $value;
        }
=======
        return $this->items[$offset];
    }

    /**
     * Sets an item into the collection.
     *
     * @param mixed $offset
     * @param mixed $value
     */
    public function offsetSet($offset, $value)
    {
        $this->items[$offset] = $value;
    }
    
    /**
     * Unsets an index from the collection.
     *
     * @param mixed offset
     */
    public function offsetUnset($offset)
    {
        unset($this->items[$offset]);
    }

    /**
     * Returns the string representation of the collection.
     *
     * @return string
     */
    public function serialize()
    {
        return json_encode($this->items);
    }

    /**
     * Unserializes the collection.
     *
     * @param string $serialized
     */
    public function unserialize($serialized)
    {
        $this->items = json_decode($serialized);
    }

    /**
     * Serializes the object to a value that can be serialized natively by json_encode().
     *
     * @return array
     */
    public function jsonSerialize()
    {
        return $this->items;
    }

    /**
     * Returns an iterator for the collection.
     *
     * @return Traversable
     */
    public function getIterator()
    {
        return new ArrayIterator($this->items);
>>>>>>> 8e96c42c
    }

    /**
     * Returns an item that will be displayed for debugging.
     *
     * @return array
     */
    public function __debugInfo()
    {
        return $this->items;
    }
}<|MERGE_RESOLUTION|>--- conflicted
+++ resolved
@@ -59,9 +59,6 @@
     }
 
     /**
-<<<<<<< HEAD
-     * Get an item from the collection with a key and value.
-=======
      * Gets an item from the collection.
      *
      * @param string $discrim
@@ -115,7 +112,6 @@
 
     /**
      * Pushes items to the collection.
->>>>>>> 8e96c42c
      *
      * @param mixed ...$items
      *
@@ -159,9 +155,6 @@
     }
 
     /**
-<<<<<<< HEAD
-     * Gets a collection of items from the repository with a key and value.
-=======
      * Counts the amount of objects in the collection.
      *
      * @return int
@@ -201,7 +194,6 @@
 
     /**
      * Runs a callback over the collection and creates a new collection.
->>>>>>> 8e96c42c
      *
      * @param callable $callback
      *
@@ -209,12 +201,8 @@
      */
     public function map(callable $callback)
     {
-<<<<<<< HEAD
-        $collection = new self();
-=======
         $keys = array_keys($this->items);
         $values = array_map($callback, array_values($this->items));
->>>>>>> 8e96c42c
 
         return new Collection(array_combine($keys, $values), $this->discrim);
     }
@@ -240,23 +228,6 @@
      */
     public function offsetGet($offset)
     {
-<<<<<<< HEAD
-        if (! is_null($this->discrim)) {
-            if (! is_array($value)) {
-                $this->items[$value->{$this->discrim}] = $value;
-            } else {
-                $this->items[$value[$this->discrim]] = $value;
-            }
-
-            return;
-        }
-
-        if (is_null($key)) {
-            $this->items[] = $value;
-        } else {
-            $this->items[$key] = $value;
-        }
-=======
         return $this->items[$offset];
     }
 
@@ -319,7 +290,6 @@
     public function getIterator()
     {
         return new ArrayIterator($this->items);
->>>>>>> 8e96c42c
     }
 
     /**
