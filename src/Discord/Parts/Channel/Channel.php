--- conflicted
+++ resolved
@@ -271,20 +271,9 @@
             $member = $member->id;
         }
 
-<<<<<<< HEAD
-        $this->http->patch(
-            "guilds/{$this->guild_id}/members/{$member}",
-            [
-                'channel_id' => $this->id,
-            ]
-        )->then(
+        $this->http->patch("guilds/{$this->guild_id}/members/{$member}", ['channel_id' => $this->id,])->then(
             \React\Partial\bind([$deferred, 'resolve']),
             \React\Partial\bind([$deferred, 'reject'])
-=======
-        $this->http->patch("guilds/{$this->guild_id}/members/{$member}", ['channel_id' => $this->id,])->then(
-            \React\Partial\bind_right($this->resolve, $deferred),
-            \React\Partial\bind_right($this->reject, $deferred)
->>>>>>> 4f50e3d1
         );
 
         // At the moment we are unable to check if the member
