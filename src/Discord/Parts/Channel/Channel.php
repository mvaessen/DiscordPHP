<?php

/*
 * This file is apart of the DiscordPHP project.
 *
 * Copyright (c) 2016 David Cole <david@team-reflex.com>
 *
 * This source file is subject to the MIT license that is bundled
 * with this source code in the LICENSE.md file.
 */

namespace Discord\Parts\Channel;

use Discord\Cache\Cache;
use Discord\Exceptions\FileNotFoundException;
use Discord\Helpers\Collection;
use Discord\Helpers\Guzzle;
use Discord\Parts\Guild\Guild;
use Discord\Parts\Guild\Invite;
use Discord\Parts\Guild\Role;
use Discord\Parts\Part;
use Discord\Parts\Permissions\ChannelPermission;
use Discord\Parts\User\Member;
use Discord\Parts\User\User;
use GuzzleHttp\Client as GuzzleClient;
use GuzzleHttp\Psr7\Request;

/**
 * A Channel can be either a text or voice channel on a Discord guild.
 */
class Channel extends Part
{
    const TYPE_TEXT = 'text';
    const TYPE_VOICE = 'voice';

    /**
     * {@inheritdoc}
     */
    protected $fillable = ['id', 'name', 'type', 'topic', 'guild_id', 'position', 'is_private', 'last_message_id', 'permission_overwrites', 'messages', 'message_count', 'bitrate'];

    /**
     * {@inheritdoc}
     */
    protected $uris = [
        'get' => 'channels/:id',
        'create' => 'guilds/:guild_id/channels',
        'update' => 'channels/:id',
        'delete' => 'channels/:id',
    ];

    /**
     * Runs any extra construction tasks.
     *
     * @return void
     */
    protected function afterConstruct()
    {
        $this->message_count = 50;
    }

    /**
     * Sets a permission value to the channel.
     *
     * @param Member|Role     $part     Either a Member or Role, permissions will be set on it.
     * @param Permission|null $allow    The permissions that define what the Member/Role can do.
     * @param Permission|null $disallow The permissions that define what the Member/Role can't do.
     *
     * @return bool Whether the function succeeded or failed.
     */
    public function setPermissions($part, $allow = null, $deny = null)
    {
        if ($part instanceof Member) {
            $type = 'member';
        } elseif ($part instanceof Role) {
            $type = 'role';
        } else {
            return false;
        }

        if (is_null($allow)) {
            $allow = new ChannelPermission();
        }

        if (is_null($deny)) {
            $deny = new ChannelPermission();
        }

        $payload = [
            'id' => $part->id,
            'type' => $type,
            'allow' => $allow->perms,
            'deny' => $deny->perms,
        ];

        Guzzle::put("channels/{$this->id}/permissions/{$part->id}", $payload);

        return true;
    }

    /**
     * Moves a member to another voice channel.
     *
     * @param Member|int The member to move. (either a Member part or the member ID)
     *
     * @return bool Whether the move succeeded or failed.
     */
    public function moveMember($member)
    {
        if ($this->type != self::TYPE_VOICE) {
            return false;
        }

        if ($member instanceof Member) {
            $member = $member->id;
        }

        Guzzle::patch("guilds/{$this->guild_id}/members/{$member}", [
            'channel_id' => $this->id,
        ]);

        // At the moment we are unable to check if the member
        // was moved successfully.

        return true;
    }

    /**
     * Returns the guild attribute.
     *
     * @return Guild|null The guild that the Channel belongs to or null if we don't have the guild ID.
     */
    public function getGuildAttribute()
    {
        if ($guild = Cache::get("guild.{$this->guild_id}")) {
            return $guild;
        }

        if (isset($this->attributes_cache['guild'])) {
            return $this->attributes_cache['guild'];
        }

        if (is_null($this->guild_id)) {
            return;
        }

        $request = Guzzle::get("guilds/{$this->guild_id}");
        $guild = new Guild((array) $request, true);

        Cache::set("guild.{$guild->id}", $guild);

        $this->attributes_cache['guild'] = $guild;

        return $guild;
    }

    /**
     * Creates an invite for the channel.
     *
     * @param int  $max_age   The time that the invite will be valid in seconds.
     * @param int  $max_uses  The amount of times the invite can be used.
     * @param bool $temporary Whether the invite is for temporary membership.
     * @param bool $xkcd      Whether to generate an XKCD invite.
     *
     * @return Invite The new invite that was created.
     */
    public function createInvite($max_age = 3600, $max_uses = 0, $temporary = false, $xkcd = false)
    {
        $request = Guzzle::post($this->replaceWithVariables('channels/:id/invites'), [
            'validate' => null,

            'max_age' => $max_age,
            'max_uses' => $max_uses,
            'temporary' => $temporary,
            'xkcdpass' => $xkcd,
        ]);

        $invite = new Invite((array) $request, true);

        Cache::set("invite.{$invite->code}", $invite);

        return $invite;
    }

    /**
     * Returns the messages attribute.
     *
     * @return Collection A collection of messages.
     */
    public function getMessagesAttribute()
    {
        if (isset($this->attributes_cache['messages'])) {
            return $this->attributes_cache['messages'];
        }

        if ($this->message_count >= 100) {
            trigger_error('Requesting more messages than 100 will only return 100.');
        }

        $request = Guzzle::get("channels/{$this->id}/messages?limit={$this->message_count}");
        $messages = [];

        foreach ($request as $index => $message) {
            $message = new Message((array) $message, true);
            Cache::set("message.{$message->id}", $message);
            $messages[$index] = $message;
        }

        $messages = new Collection($messages);

        $this->attributes_cache['messages'] = $messages;

        return $messages;
    }

    /**
     * Returns the channels invites.
     *
     * @return Collection A collection of invites.
     */
    public function getInvitesAttribute()
    {
        if (isset($this->attributes_cache['invites'])) {
            return $this->attributes_cache['invites'];
        }

        $request = Guzzle::get($this->replaceWithVariables('channels/:id/invites'));
        $invites = [];

        foreach ($request as $index => $invite) {
            $invite = new Invite((array) $invite, true);
            Cache::set("invites.{$invite->code}", $invite);
            $invites[$index] = $invite;
        }

        $invites = new Collection($invites);

        $this->attributes_cache['invites'] = $invites;

        return $invites;
    }

    /**
     * Gets the overwrites attribute.
     *
<<<<<<< HEAD
     * @return void
=======
     * @return Collection The overwrites attribute.
>>>>>>> e5dfbbb1
     */
    public function getOverwritesAttribute()
    {
        if (isset($this->attributes_cache['overwrites'])) {
            return $this->attributes_cache['overwrites'];
        }

        $overwrites = [];

        foreach ($this->attributes['permission_overwrites'] as $index => $data) {
            $data = (array) $data;
            $data['channel_id'] = $this->attributes['id'];
            $overwrites[$index] = new Overwrite($data, true);
        }

        $overwrites = new Collection($overwrites);

        $this->attributes_cache['overwrites'] = $overwrites;

        return $overwrites;
    }

    /**
     * Sends a message to the channel if it is a text channel.
     *
     * @param string $text The text to send in the message.
     * @param bool   $tts  Whether the message should be sent with text to speech enabled.
     *
     * @return Message|bool Either a Message if the request passed or false if it failed.
     */
    public function sendMessage($text, $tts = false)
    {
        if ($this->type != self::TYPE_TEXT) {
            return false;
        }

        $request = Guzzle::post("channels/{$this->id}/messages", [
            'content' => $text,
            'tts' => $tts,
        ]);

        $message = new Message((array) $request, true);

        Cache::set("message.{$message->id}", $message);

        if (! isset($this->attributes_cache['messages'])) {
            $this->attributes_cache['messages'] = new Collection();
        }

        $this->attributes_cache['messages']->push($message);

        return $message;
    }

    /**
     * Sends a file to the channel if it is a text channel.
     *
     * @param string $filepath The path to the file to be sent.
     * @param string $filename The name to send the file as.
     *
     * @return Message|bool Either a Message if the request passed or false if it failed.
     *
     * @throws \Discord\Exceptions\FileNotFoundException Thrown when the file does not exist.
     */
    public function sendFile($filepath, $filename)
    {
        if ($this->type != self::TYPE_TEXT) {
            return false;
        }

        if (! file_exists($filepath)) {
            throw new FileNotFoundException("File does not exist at path {$filepath}.");
        }

        $guzzle = new GuzzleClient(['http_errors' => false, 'allow_redirects' => true]);
        $url = Guzzle::$base_url."/channels/{$this->id}/messages";

        $headers = [
            'User-Agent' => Guzzle::getUserAgent(),
            'authorization' => DISCORD_TOKEN,
        ];

        $done = false;
        $finalRes = null;

        while (! $done) {
            $response = $guzzle->request('post', $url, [
                'headers' => $headers,
                'multipart' => [[
                    'name' => 'file',
                    'contents' => fopen($filepath, 'r'),
                    'filename' => $filename,
                ]],
            ]);

            // Rate limiting
            if ($response->getStatusCode() == 429) {
                $tts = $response->getHeader('Retry-After') * 1000;
                usleep($tts);
                continue;
            }

            // Not good!
            if ($response->getStatusCode() < 200 || $response->getStatusCode() > 226) {
                Guzzle::handleError($response->getStatusCode(), $response->getReasonPhrase());
                continue;
            }

            $done = true;
            $finalRes = $response;
        }

        $request = json_decode($finalRes->getBody());

        $message = new Message((array) $request, true);

        Cache::set("message.{$message->id}", $message);

        if (! isset($this->attributes_cache['messages'])) {
            $this->attributes_cache['messages'] = new Collection();
        }

        $this->attributes_cache['messages']->push($message);

        return $message;
    }

    /**
     * Broadcasts that you are typing to the channel. Lasts for 5 seconds.
     *
     * @return bool Whether the request succeeded or failed.
     */
    public function broadcastTyping()
    {
        if ($this->type != self::TYPE_TEXT) {
            return false;
        }

        Guzzle::post("channels/{$this->id}/typing");

        return true;
    }

    /**
     * Returns the channel type.
     *
     * @return string Either 'text' or 'voice'.
     */
    public function getChannelType()
    {
        switch ($this->type) {
            case 'text':
            case 'voice':
                return $this->type;
                break;
            default:
                return 'text';
                break;
        }
    }

    /**
     * Returns the attributes needed to create.
     *
     * @return array The attributes that will be sent when this part is created.
     */
    public function getCreatableAttributes()
    {
        return [
            'name' => $this->name,
            'type' => $this->getChannelType(),
        ];
    }

    /**
     * Returns the attributes needed to edit.
     *
     * @return array The attributes that will be sent when this part is updated.
     */
    public function getUpdatableAttributes()
    {
        return [
            'name' => $this->name,
            'topic' => $this->topic,
        ];
    }
}<|MERGE_RESOLUTION|>--- conflicted
+++ resolved
@@ -242,11 +242,7 @@
     /**
      * Gets the overwrites attribute.
      *
-<<<<<<< HEAD
-     * @return void
-=======
      * @return Collection The overwrites attribute.
->>>>>>> e5dfbbb1
      */
     public function getOverwritesAttribute()
     {
