--- conflicted
+++ resolved
@@ -29,7 +29,6 @@
     ];
 
     /**
-<<<<<<< HEAD
      * Replies to the message.
      *
      * @param string $text 
@@ -38,28 +37,6 @@
     public function reply($text)
     {
         return $this->channel->sendMessage("{$this->author}, {$text}");
-    }
-
-    /**
-     * Acknowledges the message on Discord servers.
-     *
-     * @return boolean 
-     */
-    public function acknowledgeMessage()
-    {
-        Guzzle::post($this->replaceWithVars('channels/:channel_id/messages/:id/ack'));
-
-        return true;
-    }
-
-    /**
-     * Shortcut for acknowledgeMessage();
-     *
-     * @return boolean 
-     */
-    public function ackMessage()
-    {
-        return $this->acknowledgeMessage();
     }
 
     /**
@@ -76,8 +53,6 @@
     }
 
     /**
-=======
->>>>>>> c2e2e5ed
      * Returns the author attribute.
      *
      * @return User 
