<?php

/*
 * This file is apart of the DiscordPHP project.
 *
 * Copyright (c) 2016 David Cole <david@team-reflex.com>
 *
 * This source file is subject to the MIT license that is bundled
 * with this source code in the LICENSE.md file.
 */

namespace Discord\Parts\Guild;

use Discord\Cache\Cache;
use Discord\Exceptions\DiscordRequestFailedException;
use Discord\Helpers\Collection;
use Discord\Helpers\Guzzle;
use Discord\Parts\Channel\Channel;
use Discord\Parts\Part;
use Discord\Parts\Permissions\RolePermission as Permission;
use Discord\Parts\User\Member;
use Discord\Parts\User\User;

/**
 * A Guild is Discord's equivalent of a server. It contains all the Members, Channels, Roles, Bans etc.
 */
class Guild extends Part
{
<<<<<<< HEAD
    const REGION_DEFAULT    = self::REGION_US_WEST;
    const REGION_US_WEST    = 'us-west';
    const REGION_US_SOUTH   = 'us-south';
    const REGION_US_EAST    = 'us-east';
    const REGION_US_CENTRAL = 'us-central';
    const REGION_SINGAPORE  = 'singapore';
    const REGION_LONDON     = 'london';
    const REGION_SYDNEY     = 'sydney';
    const REGION_FRANKFURT  = 'frankfurt';
    const REGION_AMSTERDAM  = 'amsterdam';

    const LEVEL_OFF       = 0;
    const LEVEL_LOW       = 1;
    const LEVEL_MEDIUM    = 2;
=======
    const REGION_DEFAULT = self::REGION_US_WEST;
    const REGION_US_WEST = 'us-west';
    const REGION_US_SOUTH = 'us-south';
    const REGION_US_EAST = 'us-east';
    const REGION_US_CENTRAL = 'us-central';
    const REGION_SINGAPORE = 'singapore';
    const REGION_LONDON = 'london';
    const REGION_SYDNEY = 'sydney';
    const REGION_FRANKFURT = 'frankfurt';
    const REGION_AMSTERDAM = 'amsterdam';

    const LEVEL_OFF = 0;
    const LEVEL_LOW = 1;
    const LEVEL_MEDIUM = 2;
>>>>>>> da7e16d4
    const LEVEL_TABLEFLIP = 3;

    /**
     * {@inheritdoc}
     */
    protected $fillable = ['id', 'name', 'icon', 'region', 'owner_id', 'roles', 'joined_at', 'afk_channel_id', 'afk_timeout', 'embed_enabled', 'embed_channel_id', 'features', 'splash', 'emojis', 'large', 'verification_level'];

    /**
     * {@inheritdoc}
     */
    protected $uris = [
        'get'    => 'guilds/:id',
        'create' => 'guilds',
        'update' => 'guilds/:id',
        'delete' => 'guilds/:id',
<<<<<<< HEAD
        'leave'  => 'users/@me/guilds/:id',
=======
        'leave' => 'users/@me/guilds/:id',
>>>>>>> da7e16d4
    ];

    /**
     * An array of valid regions.
     *
     * @var array Array of valid regions.
     */
    protected $regions = [
        self::REGION_US_WEST,
        self::REGION_US_SOUTH,
        self::REGION_US_EAST,
        self::REGION_US_CENTRAL,
        self::REGION_LONDON,
        self::REGION_SINGAPORE,
        self::REGION_SYDNEY,
        self::REGION_FRANKFURT,
        self::REGION_AMSTERDAM,
    ];

    /**
     * Leaves the guild.
     *
     * Does not leave the guild if you are the owner however, please use
     * delete() for that.
     *
     * @return bool Whether the attempt to leave succeeded or failed.
     *
     * @see \Discord\Parts\Part::delete() Used for leaving/deleting the guild if you are owner.
     */
    public function leave()
    {
        try {
<<<<<<< HEAD
            $request       = Guzzle::delete($this->replaceWithVariables($this->uris['leave']));
=======
            $request = Guzzle::delete($this->replaceWithVariables($this->uris['leave']));
>>>>>>> da7e16d4
            $this->created = false;
            $this->deleted = true;
        } catch (\Exception $e) {
            throw new PartRequestFailedException($e->getMessage());
        }

        return true;
    }

    /**
     * Transfers ownership of the guild to
     * another member.
     *
     * @param Member|int $member The member to transfer ownership to.
     *
     * @return bool Whether the attempt succeeded or failed.
     */
    public function transferOwnership($member)
    {
        if ($member instanceof Member) {
            $member = $member->id;
        }

        try {
            $request = Guzzle::patch($this->replaceWithVariables('guilds/:id'), [
                'owner_id' => $member,
            ]);

            if ($request->owner_id != $member) {
                return false;
            }

            $this->fill((array) $request);
        } catch (DiscordRequestFailedException $e) {
            return false;
        }

        return true;
    }

    /**
     * Returns the guilds members.
     *
     * @return Collection A collection of members.
     */
    public function getMembersAttribute()
    {
        if (isset($this->attributes_cache['members'])) {
            return $this->attributes_cache['members'];
        }

        // Members aren't retrievable via REST anymore,
        // they will be set if the websocket is used.
        $this->attributes_cache = new Collection();

        return $this->attributes_cache['members'];
    }

    /**
     * Returns the guilds roles.
     *
     * @return Collection A collection of roles.
     */
    public function getRolesAttribute()
    {
        if (isset($this->attributes_cache['roles'])) {
            return $this->attributes_cache['roles'];
        }

        $roles = [];

        foreach ($this->attributes['roles'] as $index => $role) {
            $perm                = new Permission();
            $perm->perms         = $role->permissions;
            $role                = (array) $role;
            $role['permissions'] = $perm;
            $role['guild_id']    = $this->id;
            $roles[$index]       = new Role($role, true);
        }

        $roles = new Collection($roles);

        $this->attributes_cache['roles'] = $roles;

        return $roles;
    }

    /**
     * Returns the owner.
     *
     * @return User An User part.
     */
    public function getOwnerAttribute()
    {
        if ($owner = Cache::get("user.{$this->owner_id}")) {
            return $owner;
        }

        if (isset($this->attributes_cache['owner'])) {
            return $this->attributes_cache['owner'];
        }

        $request = Guzzle::get($this->replaceWithVariables('users/:owner_id'));

        $owner = new User((array) $request, true);

        Cache::set("user.{$user->id}", $owner);

        $this->attributes_cache['owner'] = $owner;

        return $owner;
    }

    /**
     * Returns the guilds channels.
     *
     * @return Collection A collection of channels.
     */
    public function getChannelsAttribute()
    {
        if (isset($this->attributes_cache['channels'])) {
            return $this->attributes_cache['channels'];
        }

        $channels = [];
        $request  = Guzzle::get($this->replaceWithVariables('guilds/:id/channels'));

        foreach ($request as $index => $channel) {
            $channel = new Channel((array) $channel, true);
            Cache::set("channel.{$channel->id}", $channel);
            $channels[$index] = $channel;
        }

        $channels = new Collection($channels);

        $this->attributes_cache['channels'] = $channels;

        return $channels;
    }

    /**
     * Returns the guilds bans.
     *
     * @return Collection A collection of bans.
     */
    public function getBansAttribute()
    {
        if (isset($this->attributes_cache['bans'])) {
            return $this->attributes_cache['bans'];
        }

        $bans = [];

        try {
            $request = Guzzle::get($this->replaceWithVariables('guilds/:id/bans'));
        } catch (DiscordRequestFailedException $e) {
            return new Collection();
        }

        foreach ($request as $index => $ban) {
            $ban          = (array) $ban;
            $ban['guild'] = $this;
            $ban          = new Ban($ban, true);
            Cache::set("guild.{$this->id}.bans.{$ban->user_id}", $ban);
            $bans[$index] = $ban;
        }

        $bans = new Collection($bans);

        $this->attributes_cache['bans'] = $bans;

        return $bans;
    }

    /**
     * Returns the guilds invites.
     *
     * @return Collection A collection of invites.
     */
    public function getInvitesAttribute()
    {
        if (isset($this->attributes_cache['invites'])) {
            return $this->attributes_cache['invites'];
        }

        $request = Guzzle::get($this->replaceWithVariables('guilds/:id/invites'));
        $invites = [];

        foreach ($request as $index => $invite) {
            $invite = new Invite((array) $invite, true);
            Cache::set("invite.{$invite->id}", $invite);
            $invites[$index] = $invite;
        }

        $invites = new Collection($invites);

        $this->attributes_cache['invites'] = $invites;

        return $invites;
    }

    /**
     * Returns the guilds icon.
     *
     * @return string|null The URL to the guild icon or null.
     */
    public function getIconAttribute()
    {
        if (is_null($this->attributes['icon'])) {
            return;
        }

        return "https://discordapp.com/{$this->attributes['id']}/icons/{$this->attributes['icon']}.jpg";
    }

    /**
     * Returns the guild icon hash.
     *
     * @return string|null The guild icon hash or null.
     */
    public function getIconHashAttribute()
    {
        return $this->attributes['icon'];
    }

    /**
     * Returns the guild splash.
     *
     * @return string|null The URL to the guild splash or null.
     */
    public function getSplashAttribute()
    {
        if (is_null($this->attributes['splash'])) {
            return;
        }

        return "https://discordapp.com/api/guilds/{$this->id}/splashes/{$this->attributes['splash']}.jpg";
    }

    /**
     * Returns the guild splash hash.
     *
     * @return string|null The guild splash hash or null.
     */
    public function getSplashHashAttribute()
    {
        return $this->attributes['splash'];
    }

    /**
     * Validates the specified region.
     *
     * @return string Returns the region if it is valid or default.
     *
     * @see self::REGION_DEFAULT The default region.
     */
    public function validateRegion()
    {
        if (! in_array($this->region, $this->regions)) {
            return self::REGION_DEFUALT;
        }

        return $this->region;
    }

    /**
     * {@inheritdoc}
     */
    public function getCreatableAttributes()
    {
        return [
            'name'   => $this->name,
            'region' => $this->validateRegion(),
        ];
    }

    /**
     * {@inheritdoc}
     */
    public function getUpdatableAttributes()
    {
        return [
            'name'               => $this->name,
            'region'             => $this->region,
            'logo'               => $this->logo,
            'splash'             => $this->splash,
            'verification_level' => $this->verification_level,
            'afk_channel_id'     => $this->afk_channel_id,
            'afk_timeout'        => $this->afk_timeout,
        ];
    }
}<|MERGE_RESOLUTION|>--- conflicted
+++ resolved
@@ -26,22 +26,6 @@
  */
 class Guild extends Part
 {
-<<<<<<< HEAD
-    const REGION_DEFAULT    = self::REGION_US_WEST;
-    const REGION_US_WEST    = 'us-west';
-    const REGION_US_SOUTH   = 'us-south';
-    const REGION_US_EAST    = 'us-east';
-    const REGION_US_CENTRAL = 'us-central';
-    const REGION_SINGAPORE  = 'singapore';
-    const REGION_LONDON     = 'london';
-    const REGION_SYDNEY     = 'sydney';
-    const REGION_FRANKFURT  = 'frankfurt';
-    const REGION_AMSTERDAM  = 'amsterdam';
-
-    const LEVEL_OFF       = 0;
-    const LEVEL_LOW       = 1;
-    const LEVEL_MEDIUM    = 2;
-=======
     const REGION_DEFAULT = self::REGION_US_WEST;
     const REGION_US_WEST = 'us-west';
     const REGION_US_SOUTH = 'us-south';
@@ -56,7 +40,6 @@
     const LEVEL_OFF = 0;
     const LEVEL_LOW = 1;
     const LEVEL_MEDIUM = 2;
->>>>>>> da7e16d4
     const LEVEL_TABLEFLIP = 3;
 
     /**
@@ -72,11 +55,7 @@
         'create' => 'guilds',
         'update' => 'guilds/:id',
         'delete' => 'guilds/:id',
-<<<<<<< HEAD
         'leave'  => 'users/@me/guilds/:id',
-=======
-        'leave' => 'users/@me/guilds/:id',
->>>>>>> da7e16d4
     ];
 
     /**
@@ -109,11 +88,7 @@
     public function leave()
     {
         try {
-<<<<<<< HEAD
             $request       = Guzzle::delete($this->replaceWithVariables($this->uris['leave']));
-=======
-            $request = Guzzle::delete($this->replaceWithVariables($this->uris['leave']));
->>>>>>> da7e16d4
             $this->created = false;
             $this->deleted = true;
         } catch (\Exception $e) {
