<?php

/*
 * This file is apart of the DiscordPHP project.
 *
 * Copyright (c) 2016 David Cole <david@team-reflex.com>
 *
 * This source file is subject to the MIT license that is bundled
 * with this source code in the LICENSE.md file.
 */

namespace Discord\WebSockets\Events;

use Discord\Cache\Cache;
use Discord\Parts\Channel\Message;
use Discord\WebSockets\Event;

/**
 * Event that is emitted wheh `MESSAGE_CREATE` is fired.
 */
class MessageCreate extends Event
{
    /**
     * {@inheritdoc}
     *
     * @return Message The parsed data.
     */
    public function getData($data, $discord)
    {
        return new Message((array) $data, true);
    }

    /**
     * {@inheritdoc}
     */
    public function updateDiscordInstance($data, $discord)
    {
        Cache::set("message.{$data->id}", $data);

        foreach ($discord->guilds as $index => $guild) {
            foreach ($guild->channels as $cindex => $channel) {
                if ($channel->id == $data->channel_id) {
                    if ($channel->cacheHas('messages')) {
                        $channel->messages->push($data);

<<<<<<< HEAD
                        $guild->channels->pull($cindex);
                        $guild->channels->push($channel);

                        $discord->guilds->pull($index);
                        $discord->guilds->push($guild);
                    }
=======
                    $guild->channels[$cindex] = $channel;
                    $discord->guilds[$index] = $guild;
>>>>>>> 76f6fcb4

                    return $discord;
                }
            }
        }

        return $discord;
    }
}<|MERGE_RESOLUTION|>--- conflicted
+++ resolved
@@ -40,20 +40,10 @@
         foreach ($discord->guilds as $index => $guild) {
             foreach ($guild->channels as $cindex => $channel) {
                 if ($channel->id == $data->channel_id) {
-                    if ($channel->cacheHas('messages')) {
-                        $channel->messages->push($data);
+                    $channel->messages->push($data);
 
-<<<<<<< HEAD
-                        $guild->channels->pull($cindex);
-                        $guild->channels->push($channel);
-
-                        $discord->guilds->pull($index);
-                        $discord->guilds->push($guild);
-                    }
-=======
                     $guild->channels[$cindex] = $channel;
                     $discord->guilds[$index] = $guild;
->>>>>>> 76f6fcb4
 
                     return $discord;
                 }
