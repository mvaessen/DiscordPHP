<?php

/*
 * This file is apart of the DiscordPHP project.
 *
 * Copyright (c) 2016 David Cole <david@team-reflex.com>
 *
 * This source file is subject to the MIT license that is bundled
 * with this source code in the LICENSE.md file.
 */

namespace Discord\WebSockets;

use Discord\Cache\Cache;
use Discord\Discord;
use Discord\Erlpack\Erlpack;
use Discord\Helpers\Collection;
use Discord\Helpers\Guzzle;
use Discord\Parts\Channel\Channel;
use Discord\Parts\Guild\Guild;
use Discord\Parts\Guild\Role;
use Discord\Parts\Permissions\RolePermission as Permission;
use Discord\Parts\User\Member;
use Discord\Parts\WebSockets\VoiceStateUpdate;
use Discord\Voice\VoiceClient;
use Evenement\EventEmitter;
use Ratchet\Client\Connector as WsFactory;
use Ratchet\Client\WebSocket as WebSocketInstance;
use Ratchet\RFC6455\Messaging\Frame;
use React\Dns\Resolver\Factory as DnsFactory;
use React\Dns\Resolver\Resolver;
use React\EventLoop\Factory as LoopFactory;
use React\EventLoop\LoopInterface;
use React\Promise\Deferred;
use React\Stream\Stream;

/**
 * This class is the base for the Discord WebSocket.
 */
class WebSocket extends EventEmitter
{
    /**
     * The current gateway version.
     *
     * @var int THe gateway version.
     */
    const CURRENT_GATEWAY_VERSION = 4;

    /**
     * The WebSocket event loop.
     *
     * @var \React\EventLoop\Factory The Event Loop.
     */
    public $loop;

    /**
     * The WebSocket factory.
     *
     * @var WsFactory The WebSocket factory.
     */
    protected $wsfactory;

    /**
     * The WebSocket instance.
     *
     * @var WebSocketInstance The WebSocket client instance.
     */
    protected $ws;

    /**
     * The Discord instance.
     *
     * @var \Discord\Discord The Discord REST client instance.
     */
    protected $discord;

    /**
     * The Discord WebSocket gateway.
     *
     * @var string The Discord WebSocket gateway.
     */
    protected $gateway;

    /**
     * The event handlers.
     *
     * @var Handlers The Handlers class.
     */
    protected $handlers;

    /**
     * The amount of times that the WebSocket has attempted to reconnect.
     *
     * @var int Reconnect count.
     */
    protected $reconnectCount = 0;

    /**
     * If the WebSocket is reconnecting.
     *
     * @var bool Whether the WebSocket is reconnecting.
     */
    protected $reconnecting = false;

    /**
     * The reconnect reset timer.
     *
     * @var TimerInterface THe reconnect reset timer.
     */
    protected $reconnectResetTimer;

    /**
     * An array of voice clients.
     *
     * @var array Array of voice clients.
     */
    protected $voiceClients = [];

    /**
     * The WebSocket heartbeat.
     *
     * @var TimerInterface The WebSocket heartbeat.
     */
    protected $heartbeat;

    /**
     * The current session ID.
     *
     * @var string The session ID.
     */
    protected $sessionId = '';

    /**
     * The WebSocket message sequence.
     *
     * @var int The sequence.
     */
    protected $seq;

    /**
     * Whether to use ETF.
     *
     * @var bool Whether to use ETF.
     */
    protected $useEtf = true;

    /**
     * The Erlang ETF encoder.
     *
     * @var Erlpack The encoder.
     */
    protected $etf;

    /**
     * Whether we have had an invalid session error.
     *
     * @var bool Invalid session.
     */
    protected $invalidSession = false;

    /**
     * Whether we are being redirected.
     *
     * @var bool Redirected.
     */
    protected $redirecting;

    /**
     * Large servers.
     *
     * @var array Large servers.
     */
    protected $largeServers = [];

    /**
     * Unavailable servers.
     *
     * @var array Unavailable servers.
     */
    protected $unavailableServers = [];

    /**
     * Timer that waits for unavailable servers to come online.
     *
     * @var Timer The timer.
     */
    protected $unavailableTimer;

    /**
     * Whether we have emitted ready.
     *
     * @var bool Emitted ready.
     */
    protected $emittedReady = false;

    /**
     * Constructs the WebSocket instance.
     *
     * @param Discord            $discord  The Discord REST client instance.
     * @param LoopInterface|null $loop     The ReactPHP Event Loop.
     * @param bool               $etf      Whether to use ETF.
     * @param int                $flush    The time interval to flush all message caches. Null if disabled.
     * @param Resolver           $resolver The DNS resolver to use.
     *
     * @return void
     */
    public function __construct(Discord $discord, LoopInterface &$loop = null, $etf = true, $flush = 600, Resolver $resolver = null)
    {
        $this->discord   = $discord;
        $this->gateway   = $this->getGateway();
        $loop            = (is_null($loop)) ? LoopFactory::create() : $loop;
        $resolver        = (is_null($resolver)) ? (new DnsFactory())->create('8.8.8.8', $loop) : $resolver;
        $this->wsfactory = new WsFactory($loop, $resolver);

        // ETF breaks snowflake IDs on 32-bit.
        if (2147483647 !== PHP_INT_MAX) {
            $this->useEtf = $etf;

            if ($etf) {
                $this->etf = new Erlpack();
                $this->etf->on('error', function ($e) {
                    $this->emit('error', [$e]);
                });
            }
        }

        $this->handlers = new Handlers();
        $this->on('ready', function () {
            $this->emittedReady = true;
        });

        $this->wsfactory->__invoke($this->gateway)->then(
            [$this, 'handleWebSocketConnection'],
            [$this, 'handleWebSocketError']
        );

        if (! is_null($flush)) {
            $loop->addPeriodicTimer($flush, function () {
                foreach ($this->discord->guilds as $guild) {
                    foreach ($guild->channels->getAll('type', 'text') as $channel) {
                        $collection = new Collection();
                        $collection->setCacheKey("channel.{$channel->id}.messages", true);
                    }
                }

                $this->emit('messages-flushed', [$this]);
            });
        }

        $this->loop = $loop;
    }

    /**
     * Handles a WebSocket connection.
     *
     * @param WebSocketInstance $ws The WebSocket instance.
     *
     * @return void
     */
    public function handleWebSocketConnection(WebSocketInstance $ws)
    {
        $data = null;

        $ws->on('message', function ($message, $ws) use (&$data) {
            if ($message->isBinary()) {
                if ($this->useEtf) {
                    $data = $this->etf->unpack($message->getPayload());
                    $data = json_encode($data); // terrible hack to convert array -> object
                } else {
                    $data = zlib_decode($message->getPayload());
                }
            } else {
                $data = $message->getPayload();
            }

            $data = json_decode($data);
            $this->emit('raw', [$data, $this->discord]);

            if (isset($data->s) && ! is_null($data->s)) {
                $this->seq = $data->s;
            }

            switch ($data->op) {
                case Op::OP_DISPATCH:
                    if (! is_null($handlerSettings = $this->handlers->getHandler($data->t))) {
                        $this->handleHandler($handlerSettings, $data);
                    }

                    $handlers = [
                        Event::VOICE_SERVER_UPDATE  => 'handleVoiceServerUpdate',
                        Event::RESUMED              => 'handleResume',
                        Event::READY                => 'handleReady',
                        Event::GUILD_MEMBERS_CHUNK  => 'handleGuildMembersChunk',
                        Event::VOICE_STATE_UPDATE   => 'handleVoiceStateUpdate',
                    ];

                    if (isset($handlers[$data->t])) {
                        $this->{$handlers[$data->t]}($data);
                    }
                    break;
                case Op::OP_HEARTBEAT:
                    $this->send([
                        'op' => Op::OP_HEARTBEAT,
                        'd'  => $data->d,
                    ]);
                    break;
                case Op::OP_RECONNECT:
                    $this->ws->close(Op::CLOSE_NORMAL, 'gateway redirecting - opcode 7');
                    break;
                case Op::OP_INVALID_SESSION:
                    $this->sendLoginFrame();
                    break;
            }
        });

        $ws->on('close', function ($op, $reason) {
            if ($op instanceof Stream) {
                $op = Op::CLOSE_ABNORMAL;
                $reason = 'PHP Stream closed.';
            }

            $this->emit('close', [$op, $reason, $this->discord]);

            if (! is_null($this->heartbeat)) {
                $this->loop->cancelTimer($this->heartbeat);
            }

            if ($this->redirecting) {
                $this->emit('redirecting', [$this->endpoint, $this]);
                $this->redirecting = false;
                $this->reconnecting = true;
                $this->wsfactory->__invoke($this->gateway)->then([$this, 'handleWebSocketConnection'], [$this, 'handleWebSocketError']);

                return;
            }

            if ($this->reconnectCount >= 4) {
                $this->emit('ws-reconnect-max', [$this->discord]);
                $this->loop->stop();

                return;
            }

            // Invalid Session
            if ($op == Op::CLOSE_INVALID_SESSION && strpos($reason, 'invalid session') !== false) {
                $this->invalidSession = true;
                $this->reconnecting = false;
                $this->wsfactory->__invoke($this->gateway)->then([$this, 'handleWebSocketConnection'], [$this, 'handleWebSocketError']);
                ++$this->reconnectCount;

                return;
            }

            if (! $this->reconnecting) {
                $this->emit('reconnecting', [$this->discord]);

                $this->reconnecting = true;
                $this->gateway      = $this->getGateway();
                $this->wsfactory->__invoke($this->gateway)->then([$this, 'handleWebSocketConnection'], [$this, 'handleWebSocketError']);
                ++$this->reconnectCount;
            }
        });

        $ws->on('error', function ($error, $ws) {
            $this->emit('error', [$error, $ws, $this->discord]);
        });

        $this->ws = $ws;

        if ($this->reconnecting) {
            $this->send([
                'op' => Op::OP_RESUME,
                'd'  => [
                    'session_id' => $this->sessionId,
                    'seq'        => $this->seq,
                ],
            ]);
        } else {
            $this->sendLoginFrame();
        }
    }

    /**
     * Handles a WebSocket error.
     *
     * @param \Exception $e The error.
     *
     * @return void
     */
    public function handleWebSocketError($e)
    {
        $this->emit('ws-connect-error', [$e]);
    }

    /**
     * Handles `RESUME` frames.
     *
     * @param array $data The WebSocket data.
     *
     * @return void
     */
    public function handleResume($data)
    {
        $tts = $data->d->heartbeat_interval / 1000;
        $this->heartbeat();
        $this->heartbeat = $this->loop->addPeriodicTimer($tts / 4, [$this, 'heartbeat']);

        $this->emit('reconnected', [$this]);
    }

    /**
     * Handles `VOICE_SERVER_UPDATE` frames.
     *
     * @param array $data The WebSocket data.
     *
     * @return void
     */
    public function handleVoiceServerUpdate($data)
    {
        if (isset($this->voiceClients[$data->d->guild_id])) {
            $this->voiceClients[$data->d->guild_id]->handleVoiceServerChange((array) $data->d);
        }
    }

    /**
     * Handles `READY` frames.
     *
     * @param array $data The WebSocket data.
     *
     * @return void
     */
    public function handleReady($data)
    {
        if (! is_null($this->reconnectResetTimer)) {
            $this->loop->cancelTimer($this->reconnectResetTimer);
        }

        if ($this->invalidSession) {
            $this->invalidSession = false;

            return;
        }

        $this->reconnectResetTimer = $this->loop->addTimer(60 * 2, function () {
            $this->reconnectCount = 0;
        });

        $tts = $data->d->heartbeat_interval / 1000;
        $this->heartbeat();
        $this->heartbeat = $this->loop->addPeriodicTimer($tts / 4, [$this, 'heartbeat']);

        // don't want to reparse ready
        if ($this->reconnecting) {
            $this->reconnecting = false;

            return;
        }

        $content = $data->d;

        $this->emit('trace', $content->_trace);

        // guilds
        $guilds = new Collection();

        foreach ($content->guilds as $guild) {
            if (isset($guild->unavailable)) {
                $this->emit('unavailable', ['READY', $guild->id, $this]);
                $this->unavailableServers[$guild->id] = $guild->id;

                continue;
            }

            $guildPart = new Guild((array) $guild, true);

            $channels = new Collection();

            foreach ($guild->channels as $channel) {
                $channel             = (array) $channel;
                $channel['guild_id'] = $guild->id;
                $channelPart         = new Channel($channel, true);

                $channels->push($channelPart);

                Cache::set("channels.{$channelPart->id}", $channelPart);
            }

            $channels->setCacheKey("guild.{$guild->id}.channels", true);
            unset($channels);

            // guild members
            $members = new Collection();

            foreach ($guild->members as $member) {
                $member             = (array) $member;
                $member['guild_id'] = $guild->id;
                $member['status']   = 'offline';
                $member['game']     = null;
                $memberPart         = new Member($member, true);

                // check for presences

                foreach ($guild->presences as $presence) {
                    if ($presence->user->id == $member['user']->id) {
                        $memberPart->status = $presence->status;
                        $memberPart->game   = $presence->game;
                    }
                }

                // Since when we use GUILD_MEMBERS_CHUNK, we have to cycle through the current members
                // and see if they exist already. That takes ~34ms per member, way way too much.
                $members[$memberPart->id] = $memberPart;

                // Cache::set("guild.{$memberPart->guild_id}.members.{$memberPart->id}", $memberPart);
            }

            $members->setCacheKey("guild.{$guild->id}.members", true);
            unset($members);

            // guild roles
            $roles = new Collection();

            foreach ($guild->roles as $role) {
                $perm = new Permission([
                    'perms' => $role->permissions,
                ]);

                $role                = (array) $role;
                $role['guild_id']    = $guild->id;
                $role['permissions'] = $perm;
                $rolePart            = new Role($role, true);

                $roles->push($rolePart);

                Cache::set("roles.{$rolePart->id}", $rolePart);
            }

            $roles->setCacheKey("guild.{$guild->id}.roles", true);
            unset($roles);

            $guilds->push($guildPart);

            if ($guildPart->large) {
                $this->largeServers[$guildPart->id] = $guildPart->id;
            }

            // voice states
            foreach ($guild->voice_states as $state) {
                if ($channel = $guildPart->channels->get('id', $state->channel_id)) {
                    $channel->members[$state->user_id] = new VoiceStateUpdate((array) $state, true);
                }
            }

            Cache::set("guild.{$guildPart->id}", $guildPart);
        }

        $this->discord->setCache('guilds', $guilds);
        unset($guilds);

        $this->sessionId = $content->session_id;

        // unavailable servers
        if (count($this->unavailableServers) > 0) {
            $this->unavailableTimer = $this->loop->addTimer(60 * 2, function () {
                $this->emit('ready', [$this->discord, $this]);
            });

            $handleGuildCreate = function ($guild) use (&$handleGuildCreate) {
                if (! isset($this->unavailableServers[$guild->id])) {
                    return;
                }

                unset($this->unavailableServers[$guild->id]);
                $this->emit('available', [$guild->id, $this]);

                if (count($this->unavailableServers) < 1) {
                    $this->loop->cancelTimer($this->unavailableTimer);
                    $servers = array_values($this->largeServers);

                    if (count($servers) < 1) {
                        $this->removeListener(Event::GUILD_CREATE, $handleGuildCreate);

                        if (! $this->invalidSession) {
                            $this->emit('ready', [$this->discord, $this]);
                        } else {
                            $this->invalidSession = false;
                        }

                        return;
                    }

                    $chunks = array_chunk($servers, 50);

                    $sendChunk = function () use (&$sendChunk, &$chunks) {
                        $chunk = array_pop($chunks);

                        // We have finished our chunks
                        if (is_null($chunk)) {
                            return;
                        }

                        $this->send([
                            'op' => Op::OP_GUILD_MEBMER_CHUNK,
                            'd'  => [
                                'guild_id' => $chunk,
                                'query'    => '',
                                'limit'    => 0,
                            ],
                        ]);

                        $this->loop->addTimer(1, $sendChunk);
                    };

                    $sendChunk();
                }
            };

            $this->on(Event::GUILD_CREATE, $handleGuildCreate);
        } else {
            $this->emit('ready', [$this->discord, $this]);
        }
    }

    /**
     * Handles `VOICE_STATE_UPDATE` frames.
     *
     * @param array $data The WebSocket data.
     *
     * @return void
     */
    public function handleVoiceStateUpdate($data)
    {
        if (isset($this->voiceClients[$data->d->guild_id])) {
            $this->voiceClients[$data->d->guild_id]->handleVoiceStateUpdate($data->d);
        }
    }

    /**
     * Handles `GUILD_MEMBERS_CHUNK` frames.
     *
     * @param array $data The WebSocket data.
     *
     * @return void
     */
    public function handleGuildMembersChunk($data)
    {
        $members = $data->d->members;

        foreach ($this->discord->guilds as $index => $guild) {
            if ($guild->id == $data->d->guild_id) {
                if (is_null($guild)) {
                    return;
                }

                $memberColl = $guild->members;
                $memberColl->setCacheKey(null, false);

                foreach ($members as $member) {
                    if (isset($memberColl[$member->user->id])) {
                        continue;
                    }

                    $member             = (array) $member;
                    $member['guild_id'] = $data->d->guild_id;
                    $member['status']   = 'offline';
                    $member['game']     = null;
                    $memberPart         = new Member($member, true);

                    $memberColl[$memberPart->id] = $memberPart;
                }

                $memberColl->setCacheKey("guild.{$guild->id}.members", true);

                if ($memberColl->count() == $guild->member_count) {
                    if (isset($this->largeServers[$data->d->guild_id])) {
                        unset($this->largeServers[$data->d->guild_id]);
                    }

                    $this->emit('guild-ready', [$guild]);
                }

                unset($memberColl);

                if ($this->largeServers === true) {
                    break;
                }

                if (count($this->largeServers) === 0 && ! $this->emittedReady) {
                    $this->loop->addPeriodicTimer(5, function () {
                        if (is_array($this->largeServers) && count($this->largeServers) > 0) {
                            $servers = array_values($this->largeServers);
                            $this->largeServers = [];
                            $chunks  = array_chunk($servers, 50);

                            $sendChunk = function () use (&$sendChunk, &$chunks) {
                                $chunk = array_pop($chunks);

                                // We have finished our chunks
                                if (is_null($chunk)) {
                                    return;
                                }

                                $this->send([
                                    'op' => Op::OP_GUILD_MEBMER_CHUNK,
                                    'd'  => [
                                        'guild_id' => $chunk,
                                        'query'    => '',
                                        'limit'    => 0,
                                    ],
                                ]);

                                $this->loop->addTimer(1, $sendChunk);
                            };

                            $sendChunk();
                        }
                    });
                    $this->largeServers = true;
                    $this->emit('ready', [$this->discord, $this]);
                }

                break;
            }
        }

        unset($members);
    }

    /**
     * Handles frames with an opcode of 7.
     *
     * @param array $data The WebSocket data.
     *
     * @return void
     */
    public function handleOp7()
    {
        $this->redirecting = true;
        $ws->close();
    }

    /**
     * Handles and emits events with handlers.
     *
     * @param array $handlerSettings The handler to call.
     * @param array $data            The WebSocket data.
     *
     * @return void
     */
    public function handleHandler($handlerSettings, $data)
    {
        $handler     = new $handlerSettings['class']();

        $handler->on('unavailable', function ($id) use ($handlerSettings) {
            $this->emit('unavailable', [$handlerSettings['class'], $id, $this]);
        });

        $handler->on('large', function ($guild) {
            if (! is_array($this->largeServers)) {
                $this->largeServers = [];
            }
<<<<<<< HEAD

=======
            
>>>>>>> f52274bb
            $this->largeServers[$guild->id] = $guild->id;
        });

        $handler->on('send-packet', [$this, 'send']);

        $handlerData = $handler->getData($data->d, $this->discord);
        $newDiscord  = $handler->updateDiscordInstance($handlerData, $this->discord);
        $this->emit($data->t, [$handlerData, $this->discord, $newDiscord]);

        foreach ($handlerSettings['alternatives'] as $alternative) {
            $this->emit($alternative, [$handlerData, $this->discord, $newDiscord]);
        }

        if ($data->t == Event::MESSAGE_CREATE && (strpos($handlerData->content, '<@'.$this->discord->id.'>') !== false)) {
            $this->emit('mention', [$handlerData, $this->discord, $newDiscord]);
        }

        $this->discord = $newDiscord;
        unset($handler, $handlerData, $newDiscord, $handlerSettings);
    }

    /**
     * Runs a heartbeat.
     *
     * @return void
     */
    public function heartbeat()
    {
        $this->send([
            'op' => Op::OP_HEARTBEAT,
            'd'  => $this->seq,
        ]);

        $this->emit('heartbeat', [$this->seq, $this]);
    }

    /**
     * Joins a voice channel.
     *
     * @param Channel $channel The channel to join.
     * @param bool    $mute    Whether you should be mute when you join the channel.
     * @param bool    $deaf    Whether you should be deaf when you join the channel.
     *
     * @return \React\Promise\Promise
     */
    public function joinVoiceChannel(Channel $channel, $mute = false, $deaf = false)
    {
        $deferred = new Deferred();
        $arr      = ['user_id' => $this->discord->id, 'deaf' => $deaf, 'mute' => $mute];

        if ($channel->type != Channel::TYPE_VOICE) {
            $deferred->reject(new \Exception('You cannot join a Text channel.'));

            return $deferred->promise();
        }

        if (isset($this->voiceClients[$channel->guild_id])) {
            $deferred->reject(new \Exception('You cannot join more than one voice channel per guild.'));

            return $deferred->promise();
        }

        $closure = function ($message) use (&$closure, &$arr, $deferred, $channel) {
            if ($message->isBinary()) {
                if ($this->useEtf) {
                    $data = $this->etf->unpack($message->getPayload());
                    $data = json_encode($data); // terrible hack to convert array -> object
                } else {
                    $data = zlib_decode($message->getPayload());
                }
            } else {
                $data = $message->getPayload();
            }

            $data = json_decode($data);

            if ($data->t == Event::VOICE_STATE_UPDATE) {
                if ($data->d->guild_id != $channel->guild_id) {
                    return;
                }

                $arr['session'] = $data->d->session_id;
            } elseif ($data->t == Event::VOICE_SERVER_UPDATE) {
                if ($data->d->guild_id != $channel->guild_id) {
                    return;
                }

                $arr['token']    = $data->d->token;
                $arr['endpoint'] = $data->d->endpoint;

                $vc = new VoiceClient($this, $this->loop, $channel, $arr);
                $vc->once('ready', function () use ($vc, $deferred, $channel) {
                    $vc->setBitrate($channel->bitrate)->then(function () use ($vc, $deferred) {
                        $deferred->resolve($vc);
                    });
                });
                $vc->once('error', function ($e) use ($deferred) {
                    $deferred->reject($e);
                });
                $vc->once('close', function () use ($channel) {
                    unset($this->voiceClients[$channel->guild_id]);
                });
                $this->voiceClients[$channel->guild_id] = $vc;

                $this->ws->removeListener('message', $closure);
            }
        };

        $this->ws->on('message', $closure);

        $this->send([
            'op' => Op::OP_VOICE_STATE_UPDATE,
            'd'  => [
                'guild_id'   => $channel->guild_id,
                'channel_id' => $channel->id,
                'self_mute'  => $mute,
                'self_deaf'  => $deaf,
            ],
        ]);

        return $deferred->promise();
    }

    /**
     * Gets a voice client from a guild ID.
     *
     * @param int $id The guild ID to look up.
     *
     * @return \React\Promise\Promise
     */
    public function getVoiceClient($id)
    {
        if (isset($this->voiceClients[$id])) {
            return \React\Promise\resolve($this->voiceClients[$id]);
        }

        return \React\Promise\reject(new \Exception('Could not find the voice client.'));
    }

    /**
     * Runs the Event Loop.
     *
     * @return void
     */
    public function run()
    {
        $this->loop->run();
    }

    /**
     * Sends the login frame to the WebSocket.
     *
     * @return void
     */
    public function sendLoginFrame()
    {
        $token = (substr(DISCORD_TOKEN, 0, 4) === 'Bot ') ? substr(DISCORD_TOKEN, 4) : DISCORD_TOKEN;

        $this->send([
            'op' => Op::OP_IDENTIFY,
            'd'  => [
                'token'      => $token,
                'v'          => self::CURRENT_GATEWAY_VERSION,
                'properties' => [
                    '$os'               => PHP_OS,
                    '$browser'          => Guzzle::getUserAgent(),
                    '$device'           => '',
                    '$referrer'         => 'https://github.com/teamreflex/DiscordPHP',
                    '$referring_domain' => 'https://github.com/teamreflex/DiscordPHP',
                ],
                'large_threshold' => 250,
                'compress'        => true,
            ],
        ]);
    }

    /**
     * Sends data over the WebSocket.
     *
     * @param array $data Data to send to the WebSocket.
     *
     * @return void
     */
    public function send($data)
    {
        if ($this->useEtf) {
            $etf   = $this->etf->pack($data);
            $frame = new Frame($etf, true, 2);
        } else {
            $json  = json_encode($data);
            $frame = new Frame($json, true, 1);
        }

        $this->ws->send($frame);
    }

    /**
     * Gets the WebSocket gateway.
     *
     * @return string The Discord WebSocket gateway.
     */
    public function getGateway()
    {
        return 'wss://gateway.discord.gg?v='.self::CURRENT_GATEWAY_VERSION.'&encoding='.($this->useEtf ? 'etf' : 'json');
    }
}<|MERGE_RESOLUTION|>--- conflicted
+++ resolved
@@ -759,11 +759,7 @@
             if (! is_array($this->largeServers)) {
                 $this->largeServers = [];
             }
-<<<<<<< HEAD
-
-=======
             
->>>>>>> f52274bb
             $this->largeServers[$guild->id] = $guild->id;
         });
 
